from unittest.mock import patch
import re

import pytest
from cpr_sdk.embedding import Embedder
from cpr_sdk.exceptions import QueryError
from cpr_sdk.models.search import (
    Filters,
    SearchParameters,
    sort_fields,
    sort_orders,
)
from cpr_sdk.vespa import build_vespa_request_body
from pydantic import ValidationError


<<<<<<< HEAD
@patch("cpr_sdk.vespa.SENSITIVE_QUERY_TERMS", {"sensitive"})
=======
@patch(
    "cpr_data_access.vespa.SENSITIVE_QUERY_TERMS",
    {re.compile(r"\b" + re.escape("sensitive") + r"\b")},
)
>>>>>>> 88713808
@pytest.mark.parametrize(
    "query_type, params",
    [
        ("hybrid", SearchParameters(query_string="test")),
        ("exact", SearchParameters(query_string="test", exact_match=True)),
        ("hybrid_no_closeness", SearchParameters(query_string="sensitive")),
    ],
)
def test_build_vespa_request_body(query_type, params):
    embedder = Embedder()
    body = build_vespa_request_body(parameters=params, embedder=embedder)
    assert body["ranking.profile"] == query_type
    for key, value in body.items():
        assert (
            len(value) > 0
        ), f"Query type: {query_type} has an empty value for {key}: {value}"


def test_build_vespa_request_body__all():
    params = SearchParameters(query_string="", all_results=True)
    embedder = Embedder()
    body = build_vespa_request_body(parameters=params, embedder=embedder)

    assert not body.get("ranking.profile")


def test_whether_an_empty_query_string_does_all_result_search():
    params = SearchParameters(query_string="")
    assert params.all_results

    # This rule does not apply to `all_result` requests:
    try:
        SearchParameters(query_string="", all_results=True)
    except Exception as e:
        pytest.fail(f"{e.__class__.__name__}: {e}")


def test_wether_documents_only_without_all_results_raises_error():
    q = "Search"
    with pytest.raises(QueryError) as excinfo:
        SearchParameters(query_string=q, documents_only=True)
    assert "Failed to build query" in str(excinfo.value)
    assert "`documents_only` requires `all_results`" in str(excinfo.value)

    # They should be fine otherwise:
    try:
        SearchParameters(query_string=q, all_results=True, documents_only=True)
    except Exception as e:
        pytest.fail(f"{e.__class__.__name__}: {e}")


def test_wether_combining_all_results_and_exact_match_raises_error():
    q = "Search"
    with pytest.raises(QueryError) as excinfo:
        SearchParameters(query_string=q, exact_match=True, all_results=True)
    assert "Failed to build query" in str(excinfo.value)
    assert "`exact_match` and `all_results`" in str(excinfo.value)

    # They should be fine independently:
    try:
        SearchParameters(query_string=q, all_results=True)
        SearchParameters(query_string=q, exact_match=True)
    except Exception as e:
        pytest.fail(f"{e.__class__.__name__}: {e}")


def test_max_hit_aliases_work():
    max_hits_params = SearchParameters(max_hits_per_family=1)
    max_passages_params = SearchParameters(max_passages_per_doc=1)
    assert max_hits_params == max_passages_params


def test_sort_by_aliases_work():
    by_params = SearchParameters(sort_by="name")
    field_params = SearchParameters(sort_field="name")
    assert by_params == field_params


@pytest.mark.parametrize("year_range", [(2000, 2020), (2000, None), (None, 2020)])
def test_whether_valid_year_ranges_are_accepted(year_range):
    params = SearchParameters(query_string="test", year_range=year_range)
    assert isinstance(params, SearchParameters)


def test_whether_an_invalid_year_range_ranges_raises_a_queryerror():
    with pytest.raises(QueryError) as excinfo:
        SearchParameters(query_string="test", year_range=(2023, 2000))
    assert (
        "The first supplied year must be less than or equal to the second supplied year"
        in str(excinfo.value)
    )


def test_whether_valid_family_ids_are_accepted():
    params = SearchParameters(
        query_string="test",
        family_ids=("CCLW.family.i00000003.n0000", "CCLW.family.10014.0"),
    )
    assert isinstance(params, SearchParameters)


@pytest.mark.parametrize(
    "bad_id",
    [
        "invalid_fam_id",
        "Not.Quite.It",
        "CCLW.family.i00000003.!!!!!!",
        "UNFCCC.family.i00000003",
        "UNFCCC.family.i00000003.n000.11",
    ],
)
def test_whether_an_invalid_family_id_raises_a_queryerror(bad_id):
    with pytest.raises(QueryError) as excinfo:
        SearchParameters(
            query_string="test",
            family_ids=("CCLW.family.i00000003.n0000", bad_id),
        )
    assert f"id seems invalid: {bad_id}" in str(
        excinfo.value
    ), f"expected failure on {bad_id}"


def test_whether_valid_document_ids_are_accepted():
    params = SearchParameters(
        query_string="test",
        document_ids=("CCLW.document.i00000004.n0000", "CCLW.executive.10014.4470"),
    )
    assert isinstance(params, SearchParameters)


@pytest.mark.parametrize(
    "bad_id",
    [
        "invalid_fam_id",
        "Not.Quite.It",
        "CCLW.doc.i00000003.!!!!!!",
        "UNFCCC.doc.i00000003",
    ],
)
def test_whether_an_invalid_document_id_raises_a_queryerror(bad_id):
    with pytest.raises(QueryError) as excinfo:
        SearchParameters(
            query_string="test",
            document_ids=(bad_id, "CCLW.document.i00000004.n0000"),
        )
    assert f"id seems invalid: {bad_id}" in str(
        excinfo.value
    ), f"expected failure on {bad_id}"


@pytest.mark.parametrize("field", sort_fields.keys())
def test_whether_valid_sort_fields_are_accepted(field):
    params = SearchParameters(query_string="test", sort_by=field)
    assert isinstance(params, SearchParameters)


def test_whether_an_invalid_sort_field_raises_a_queryerror():
    with pytest.raises(QueryError) as excinfo:
        SearchParameters(query_string="test", sort_by="invalid_field")
    assert "sort_by must be one of" in str(excinfo.value)


@pytest.mark.parametrize("order", sort_orders.keys())
def test_whether_valid_sort_orders_are_accepted(order):
    params = SearchParameters(query_string="test", sort_order=order)
    assert isinstance(params, SearchParameters)


def test_whether_an_invalid_sort_order_raises_a_queryerror():
    with pytest.raises(QueryError) as excinfo:
        SearchParameters(query_string="test", sort_order="invalid_order")
    assert "sort_order must be one of" in str(excinfo.value)


@pytest.mark.parametrize("sort_by", sort_fields.keys())
@pytest.mark.parametrize("sort_order", sort_orders.keys())
def test_computed_vespa_sort_fields(sort_by, sort_order):
    params = SearchParameters(
        query_string="test", sort_by=sort_by, sort_order=sort_order
    )
    assert params.vespa_sort_by and params.vespa_sort_order


@pytest.mark.parametrize(
    "field",
    ["family_geography", "family_category", "document_languages", "family_source"],
)
def test_whether_valid_filter_fields_are_accepted(field):
    filters = Filters(**{field: ["value"]})
    params = SearchParameters(query_string="test", filters=filters)
    assert isinstance(params, SearchParameters)


def test_whether_an_invalid_filter_fields_raises_a_valueerror():
    with pytest.raises(ValidationError) as excinfo:
        SearchParameters(
            query_string="test",
            filters=Filters(**{"invalid_field": ["value"]}),
        )
    assert "Extra inputs are not permitted" in str(excinfo.value)


@pytest.mark.parametrize(
    "input_filters,expected",
    (
        (['remove "double quotes"'], ["remove double quotes"]),
        (["keep 'single quotes'"], ["keep 'single quotes'"]),
        (["tab\t\tinput"], ["tab input"]),
        (["new \n \n \n lines"], ["new lines"]),
        (["back \\\\\\ slashes"], ["back slashes"]),
        (
            [' " or true or \t \n family_name contains " '],
            ["or true or family_name contains"],
        ),
    ),
)
def test_whether_an_invalid_filter_fields_value_fixes_it_silently(
    input_filters, expected
):
    params = SearchParameters(
        query_string="test",
        filters=Filters(**{"family_source": input_filters}),
    )
    assert params.filters.family_source == expected


@pytest.mark.parametrize(
    "tokens, error",
    (
        (["", None], ValidationError),
        ([123], ValidationError),
        (["123"], QueryError),
        (["!@$"], QueryError),
        (["lower"], QueryError),
        (["", "lower"], QueryError),
    ),
)
def test_continuation_tokens__bad(tokens, error):
    with pytest.raises(error):
        SearchParameters(query_string="test", continuation_tokens=tokens)


@pytest.mark.parametrize(
    "tokens",
    (
        None,
        ["ABCCCABCABCABC"],
        ["", "ABCCC"],
        ["", "ABCCC", "ABBBDDDC"],
        ["ABCC", "ABCCCCCC"],
        ["ABCC", "ABCCCCCC", "ABBBBBDDC"],
    ),
)
def test_continuation_tokens__good(tokens):
    try:
        SearchParameters(query_string="test", continuation_tokens=tokens)
    except Exception as e:
        pytest.fail(f"{e.__class__.__name__}: {e}")<|MERGE_RESOLUTION|>--- conflicted
+++ resolved
@@ -14,14 +14,10 @@
 from pydantic import ValidationError
 
 
-<<<<<<< HEAD
-@patch("cpr_sdk.vespa.SENSITIVE_QUERY_TERMS", {"sensitive"})
-=======
 @patch(
-    "cpr_data_access.vespa.SENSITIVE_QUERY_TERMS",
+    "cpr_sdk.vespa.SENSITIVE_QUERY_TERMS",
     {re.compile(r"\b" + re.escape("sensitive") + r"\b")},
 )
->>>>>>> 88713808
 @pytest.mark.parametrize(
     "query_type, params",
     [
